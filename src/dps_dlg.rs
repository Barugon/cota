use crate::{
  log_data::{self, DPSTally, Span},
  util::{AppState, Cancel, FAIL_ERR, NONE_ERR},
};
use chrono::{Local, NaiveDateTime, Timelike};
use eframe::{
  egui::{Context, DragValue, Grid, Key, RichText, Ui, Window},
  emath::Align2,
  epaint::Color32,
};
use egui_extras::DatePickerButton;
use futures::{
  channel::mpsc::{self, UnboundedReceiver, UnboundedSender},
  executor::ThreadPool,
};
use num_format::Locale;
use std::path::{Path, PathBuf};

pub struct DPSDlg {
  state: AppState,
  threads: ThreadPool,
  locale: Locale,
  log_path: PathBuf,
  title: String,
  avatar: String,
  span: Span,
  channel: Channel,
  tally: Option<DPSTally>,
  visible: bool,
}

impl DPSDlg {
  pub fn new(state: AppState, threads: ThreadPool, locale: Locale) -> Self {
    let (tx, rx) = mpsc::unbounded();
    let cancel = Some(Cancel::default());
    let channel = Channel { tx, rx, cancel };

    DPSDlg {
      state,
      threads,
      locale,
      log_path: PathBuf::default(),
      title: String::new(),
      avatar: String::new(),
      span: Span::default(),
      channel,
      tally: None,
      visible: false,
    }
  }

  pub fn open(&mut self, avatar: &str, path_buf: &Path) {
    if !avatar.is_empty() && !self.visible {
      if self.span.begin == self.span.end {
        let now = Local::now().naive_local();
        self.span = Span {
          begin: now,
          end: now,
        };
      }

      self.title = format!("⚔  Tally DPS ({avatar})");
      self.log_path = path_buf.to_owned();
      self.avatar = avatar.to_owned();
      self.state.set_disabled(true);
      self.visible = true;
    }
  }

  pub fn show(&mut self, ctx: &Context) {
    while let Ok(Some(tally)) = self.channel.rx.try_next() {
      self.tally = Some(tally);
      self.state.set_busy(false);
    }

    if self.visible {
      self.handle_hotkeys(ctx);

      let available = ctx.available_rect();
      let mut open = true;

      Window::new(RichText::from(&self.title).strong())
        .open(&mut open)
        .collapsible(false)
        .resizable(false)
        .current_pos([0.0, 24.0])
        .anchor(Align2::CENTER_TOP, [0.0, 0.0])
        .default_size(available.size())
        .show(ctx, |ui| {
          // Date/time entry.
          ui.horizontal(|ui| {
            const LABEL_COLOR: Color32 = Color32::from_rgb(154, 187, 154);
            let x_spacing = ui.spacing().item_spacing.x;

            ui.spacing_mut().item_spacing.x *= 0.5;
            ui.label(RichText::from("Begin").color(LABEL_COLOR));
            ui.spacing_mut().item_spacing.x = x_spacing;
            if let Some(date_time) = show_date_time(ui, &self.span.begin, "begin_date_picker") {
              self.span.begin = date_time;
              self.tally = None;
            }

            ui.separator();

            ui.spacing_mut().item_spacing.x *= 0.5;
            ui.label(RichText::from("End").color(LABEL_COLOR));
            ui.spacing_mut().item_spacing.x = x_spacing;
            if let Some(date_time) = show_date_time(ui, &self.span.end, "end_date_picker") {
<<<<<<< HEAD
              self.span.begin = date_time;
=======
              self.span.end = date_time;
>>>>>>> badcd1fb
              self.tally = None;
            }
          });

          ui.separator();

          if let Some(tally) = &self.tally {
            // Damage/DPS output.
            ui.horizontal(|ui| {
              Grid::new("dps_grid")
                .min_col_width((ui.available_width() - ui.spacing().item_spacing.x * 3.0) / 4.0)
                .show(ui, |ui| {
                  // Header.
                  const HEADER_COLOR: Color32 = Color32::from_rgb(229, 187, 123);
                  ui.label(RichText::from("Total Damage").color(HEADER_COLOR));
                  ui.label(RichText::from("Total DPS").color(HEADER_COLOR));
                  ui.label(RichText::from("Avatar DPS").color(HEADER_COLOR));
                  ui.label(RichText::from("Pet DPS").color(HEADER_COLOR));
                  ui.end_row();

                  // Total damage.
                  let total_damage = tally.avatar + tally.pet;
                  let text = format!("{total_damage}");
                  ui.label(text);

                  // Total DPS.
                  let val = total_damage as f64 / tally.secs as f64;
                  let text = f64_to_string!(val, 2, self.locale);
                  ui.label(text);

                  // Avatar DPS.
                  let val = tally.avatar as f64 / tally.secs as f64;
                  let text = f64_to_string!(val, 2, self.locale);
                  ui.label(text);

                  // Pet DPS.
                  let val = tally.pet as f64 / tally.secs as f64;
                  let text = f64_to_string!(val, 2, self.locale);
                  ui.label(text);
                });
            });

            ui.separator();
          }

          ui.horizontal(|ui| {
            if ui.button("Tally").clicked() {
              self.request_dps_tally(ctx);
            }

            if ui.button("Close").clicked() {
              self.close();
            }
          });
        });
      if !open {
        self.close();
      }
    }
  }

  fn request_dps_tally(&mut self, ctx: &Context) {
    self.tally = None;

    // Cancel any previous request.
    if let Some(mut cancel) = self.channel.cancel.take() {
      cancel.cancel();
    }

    let cancel = Cancel::default();
    self.channel.cancel = Some(cancel.clone());

    // Show the busy cursor.
    self.state.set_busy(true);

    // Setup the future.
    let tx = self.channel.tx.clone();
    let ctx = ctx.clone();
    let log_path = self.log_path.clone();
    let avatar = self.avatar.clone();
    let span = self.span.clone();
    let future = log_data::tally_dps(log_path, avatar, span, cancel);
    let future = async move {
      tx.unbounded_send(future.await).expect(FAIL_ERR);
      ctx.request_repaint();
    };

    // Execute the future on a pooled thread.
    self.threads.spawn_ok(future);
  }

  fn close(&mut self) {
    if self.visible {
      if let Some(mut cancel) = self.channel.cancel.take() {
        // Cancel the search if it's still outstanding.
        cancel.cancel();
      }

      self.state.set_disabled(false);
      self.tally = None;
      self.visible = false;
    }
  }

  fn handle_hotkeys(&mut self, ctx: &Context) {
    if ctx.input(|state| state.key_pressed(Key::Escape)) {
      self.close();
    }
  }
}

fn show_date_time(ui: &mut Ui, date_time: &NaiveDateTime, id: &str) -> Option<NaiveDateTime> {
  let mut result = None;
  let x_spacing = ui.spacing().item_spacing.x;
  let x_interact = ui.spacing().interact_size.x;

  // Date.
  let mut date = date_time.date();
  let widget = DatePickerButton::new(&mut date)
    .id_source(id)
    .show_icon(false);
  ui.spacing_mut().item_spacing.x *= 0.5;
  if ui.add(widget).changed() {
    result = Some(NaiveDateTime::new(date, date_time.time()));
  }

  // Hour.
  let mut hour = date_time.hour();
  let widget = DragValue::new(&mut hour)
    .custom_formatter(|val, _| format!("{val:02}"))
    .clamp_range(0..=23)
    .speed(0.125);
  ui.spacing_mut().item_spacing.x = 1.0;
  ui.spacing_mut().interact_size.x = 23.0;
  if ui.add(widget).changed() {
    result = Some(date_time.with_hour(hour).expect(NONE_ERR));
  }
  ui.label(":");

  // Minute.
  let mut min = date_time.minute();
  let widget = DragValue::new(&mut min)
    .custom_formatter(|val, _| format!("{val:02}"))
    .clamp_range(0..=59)
    .speed(0.125);
  if ui.add(widget).changed() {
    result = Some(date_time.with_minute(min).expect(NONE_ERR));
  }
  ui.label(":");

  // Second.
  let mut sec = date_time.second();
  let widget = DragValue::new(&mut sec)
    .custom_formatter(|val, _| format!("{val:02}"))
    .clamp_range(0..=59)
    .speed(0.125);
  ui.spacing_mut().item_spacing.x = x_spacing;
  if ui.add(widget).changed() {
    result = Some(date_time.with_second(sec).expect(NONE_ERR));
  }
  ui.spacing_mut().interact_size.x = x_interact;

  result
}

struct Channel {
  tx: UnboundedSender<DPSTally>,
  rx: UnboundedReceiver<DPSTally>,
  cancel: Option<Cancel>,
}<|MERGE_RESOLUTION|>--- conflicted
+++ resolved
@@ -106,11 +106,7 @@
             ui.label(RichText::from("End").color(LABEL_COLOR));
             ui.spacing_mut().item_spacing.x = x_spacing;
             if let Some(date_time) = show_date_time(ui, &self.span.end, "end_date_picker") {
-<<<<<<< HEAD
-              self.span.begin = date_time;
-=======
               self.span.end = date_time;
->>>>>>> badcd1fb
               self.tally = None;
             }
           });
