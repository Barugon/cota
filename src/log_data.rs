--- conflicted
+++ resolved
@@ -392,13 +392,8 @@
         let line = get_log_text(line);
         if let Some(found) = avatar_search.find(line) {
           // The search term ends just past the damage value.
-<<<<<<< HEAD
-          if let Some(word) = line[found.range()].split_whitespace().rev().next() {
-            if let Ok(val) = word.parse::<u64>() {
-=======
           if let Some(digits) = line[found.range()].split_whitespace().rev().next() {
             if let Ok(value) = digits.parse::<u64>() {
->>>>>>> c80ccd32
               if dmg_start_ts.is_none() {
                 dmg_start_ts = Some(ts);
               }
@@ -407,13 +402,8 @@
             }
           }
         } else if let Some(found) = pet_search.find(line) {
-<<<<<<< HEAD
-          if let Some(word) = line[found.range()].split_whitespace().rev().next() {
-            if let Ok(val) = word.parse::<u64>() {
-=======
           if let Some(digits) = line[found.range()].split_whitespace().rev().next() {
             if let Ok(value) = digits.parse::<u64>() {
->>>>>>> c80ccd32
               if dmg_start_ts.is_none() {
                 dmg_start_ts = Some(ts);
               }
